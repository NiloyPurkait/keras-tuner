"Meta classs for hypertuner"
from __future__ import absolute_import, division, print_function

import gc
import hashlib
import json
import os
import socket
import sys
import time
from abc import abstractmethod
from collections import defaultdict
from pathlib import Path
import traceback

# used to check if supplied model_fn is a valid model
from tensorflow.keras.models import Model  # pylint: disable=import-error
from kerastuner.abstractions.tensorflow import TENSORFLOW_UTILS as tf_utils
from kerastuner.abstractions.display import highlight, display_table, section
from kerastuner.abstractions.display import display_setting, display_settings
from kerastuner.abstractions.display import info, warning, fatal, set_log
from kerastuner.abstractions.display import progress_bar, subsection
from kerastuner.abstractions.display import colorize, colorize_default
from kerastuner.abstractions.tensorflow import TENSORFLOW_UTILS as tf_utils
from kerastuner.tools.summary import results_summary as _results_summary
from kerastuner import config
from kerastuner.states import TunerState
from .cloudservice import CloudService
from .instance import Instance
from kerastuner.collections import InstanceStatesCollection
from kerastuner.abstractions.io import reload_model


class Tuner(object):
    """Abstract hypertuner class."""

    def __init__(self, model_fn, objective, name, distributions, **kwargs):
        """ Tuner abstract class

        Args:
            model_fn (function): Function that return a Keras model
            name (str): name of the tuner
            objective (str): Which objective the tuner optimize for
            distributions (Distributions): distributions object

        Notes:
            All meta data and varialbles are stored into self.state
            defined in ../states/tunerstate.py
        """

        # hypertuner state init
        self.state = TunerState(name, objective, **kwargs)
        self.stats = self.state.stats  # shorthand access
        self.cloudservice = CloudService()

        # check model function
        if not model_fn:
            fatal("Model function can't be empty")
        try:
            mdl = model_fn()
        except:
            traceback.print_exc()
            fatal("Invalid model function")

        if not isinstance(mdl, Model):
            t = "tensorflow.keras.models.Model"
            fatal("Invalid model function: Doesn't return a %s object" % t)

        # function is valid - recording it
        self.model_fn = model_fn

        # Initializing distributions
        hparams = config._DISTRIBUTIONS.get_hyperparameters_config()
        if len(hparams) == 0:
            warning("No hyperparameters used in model function. Are you sure?")

        # set global distribution object to the one requested by tuner
        # !MUST be after _eval_model_fn()
        config._DISTRIBUTIONS = distributions(hparams)

        # instances management
        self.max_fail_streak = 5  # how many failure before giving up
        self.instance_states = InstanceStatesCollection()

        # previous models
        count = self.instance_states.load_from_dir(self.state.host.result_dir,
                                                   self.state.project,
                                                   self.state.architecture)
        self.stats.instance_states_previously_trained = count
        info("Tuner initialized")

    def summary(self, extended=False):
        """Print tuner summary

        Args:
            extended (bool, optional): Display extended summary.
            Defaults to False.
        """
        section('Tuner summary')
        self.state.summary(extended=extended)
        config._DISTRIBUTIONS.config_summary()

    def enable_cloud(self, api_key, url=None):
        """Enable cloud service reporting

            Args:
                api_key (str): The backend API access token.
                url (str, optional): The backend base URL.

            Note:
                this is called by the user
        """
        self.cloudservice.enable(api_key, url)

    def search(self, x, y=None, **kwargs):
        kwargs["verbose"] = 0
        self.tune(x, y, **kwargs)
        if self.cloudservice.is_enable:
            self.cloudservice.complete()

    def new_instance(self):
        "Return a never seen before model instance"
        fail_streak = 0
        collision_streak = 0
        over_sized_streak = 0

        while 1:
            # clean-up TF graph from previously stored (defunct) graph
            tf_utils.clear_tf_session()
            self.stats.generated_instances += 1
            fail_streak += 1
            try:
                model = self.model_fn()
            except:
                if self.state.debug:
                    traceback.print_exc()

                self.stats.invalid_instances += 1
                warning("invalid model %s/%s" % (self.stats.invalid_instances,
                                                 self.max_fail_streak))

                if self.stats.invalid_instances >= self.max_fail_streak:
                    warning("too many consecutive failed model - stopping")
                    return None
                continue

            # stop if the model_fn() return nothing
            if not model:
                warning("No model returned from model function - stopping.")
                return None

            # computing instance unique idx
            idx = self.__compute_model_id(model)
            if self.instance_states.exist(idx):
                collision_streak += 1
                self.stats.collisions += 1
                warning("Collision for %s -- skipping" % (idx))
                if collision_streak >= self.max_fail_streak:
                    return None
                continue

            # check size
            nump = tf_utils.compute_model_size(model)
            if nump > self.state.max_model_parameters:
                over_sized_streak += 1
                self.stats.over_sized_models += 1
                warning("Oversized model: %s parameters-- skipping" % (nump))
                if over_sized_streak >= self.max_fail_streak:
                    warning("too many consecutive failed model - stopping")
                    return None
                continue

            # creating instance
            hparams = config._DISTRIBUTIONS.get_hyperparameters()
            instance = Instance(idx, model, hparams, self.state,
                                self.cloudservice)
            break

        # recording instance
        self.instance_states.add(idx, instance.state)
        return instance

    def get_best_models(self, num_models=1, compile=False):
        """Returns the best models, as determined by the tuner's objective.

        Args:
            num_models (int, optional): Number of best models to return.
                Models will be returned in sorted order. Defaults to 1.
            compile (bool, optional): If True, infer the loss and optimizer,
                and compile the returned models. Defaults to False.

        Returns:
            tuple: Tuple containing a list of InstanceStates, a list of
                ExecutionStates, and a list of Models, where the Nth Instance
                and Nth Execution correspond to the Nth Model.
        """
        sorted_instance_states = self.instance_states.sort_by_objective()
        if len(sorted_instance_states) > num_models:
            sorted_instance_states = sorted_instance_states[:num_models]

        execution_states = []
        for instance_state in sorted_instance_states:
            sorted_execution_list = (
                instance_state.execution_states_collection.sort_by_metric(
                    instance_state.objective
                ))
            best_execution_state = sorted_execution_list[0]
            execution_states.append(best_execution_state)

        models = []
        for instance_state, execution_state in zip(
                sorted_instance_states, execution_states):
            model = reload_model(self.state, instance_state, execution_state,
                                 compile=True)
            models.append(model)

        return sorted_instance_states, execution_states, models

    def save_best_model(self, output_type="keras"):
        """Shortcut for save_best_models for the case of only keeping the best
        model."""
        return self.save_best_models(output_type="keras", num_models=1)

    def save_best_models(self, output_type="keras", num_models=1):
        """ Exports the best model based on the specified metric, to the
            results directory.

            Args:
                output_type (str, optional): Defaults to "keras". What format
                    of model to export:

                    # Tensorflow 1.x/2.x
                    "keras" - Save as separate config (JSON) and weights (HDF5)
                        files.
                    "keras_bundle" - Saved in Keras's native format (HDF5), via
                        save_model()

                    # Currently only supported in Tensorflow 1.x
                    "tf" - Saved in tensorflow's SavedModel format. See:
                        https://www.tensorflow.org/alpha/guide/saved_model
                    "tf_frozen" - A SavedModel, where the weights are stored
                        in the model file itself, rather than a variables
                        directory. See:
                        https://www.tensorflow.org/guide/extend/model_files
                    "tf_optimized" - A frozen SavedModel, which has
                        additionally been transformed via tensorflow's graph
                        transform library to remove training-specific nodes
                        and operations.  See:
                        https://github.com/tensorflow/tensorflow/tree/master/tensorflow/tools/graph_transforms
                    "tf_lite" - A TF Lite model.
        """

        instance_states, execution_states, models = self.get_best_models(
            num_models=num_models, compile=False)

        zipped = zip(models, instance_states, execution_states)
        for idx, (model, instance_state, execution_state) in enumerate(zipped):
            export_prefix = "%s-%s-%s-%s" % (self.state.project,
                                             self.state.architecture,
                                             instance_state.idx,
                                             execution_state.idx)

            export_path = os.path.join(self.state.host.export_dir,
                                       export_prefix)

<<<<<<< HEAD
            export_path = os.path.join(
                self.state.host.export_dir, export_prefix)
            tmp_path = os.path.join(self.state.host.tmp_dir, export_prefix + "_tmp")
            info("Exporting top model (%d/%d) - %s" %
                 (idx + 1, len(models), export_path))
=======
            tmp_path = os.path.join(self.state.host.tmp_dir, export_prefix)
            info("Exporting top model (%d/%d) - %s" % (idx + 1, len(models),
                                                       export_path))
>>>>>>> e93df7f2
            tf_utils.save_model(model, export_path, tmp_path=tmp_path,
                                output_type=output_type)

    def __compute_model_id(self, model):
        "compute model hash"
        s = str(model.get_config())
        return hashlib.sha256(s.encode('utf-8')).hexdigest()[:32]

    def results_summary(self, num_models=10, sort_metric=None):
        _results_summary(input_dir=self.state.host.result_dir,
                         project=self.state.project,
                         architecture=self.state.architecture,
                         num_models=10, sort_metric=sort_metric)

    @abstractmethod
    def tune(self, x, y, **kwargs):
        "method called by the hypertuner to train an instance"<|MERGE_RESOLUTION|>--- conflicted
+++ resolved
@@ -263,17 +263,9 @@
             export_path = os.path.join(self.state.host.export_dir,
                                        export_prefix)
 
-<<<<<<< HEAD
-            export_path = os.path.join(
-                self.state.host.export_dir, export_prefix)
-            tmp_path = os.path.join(self.state.host.tmp_dir, export_prefix + "_tmp")
-            info("Exporting top model (%d/%d) - %s" %
-                 (idx + 1, len(models), export_path))
-=======
             tmp_path = os.path.join(self.state.host.tmp_dir, export_prefix)
             info("Exporting top model (%d/%d) - %s" % (idx + 1, len(models),
                                                        export_path))
->>>>>>> e93df7f2
             tf_utils.save_model(model, export_path, tmp_path=tmp_path,
                                 output_type=output_type)
 
