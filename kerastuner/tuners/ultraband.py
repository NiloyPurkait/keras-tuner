# Copyright 2019 The Keras Tuner Authors
#
# Licensed under the Apache License, Version 2.0 (the "License");
# you may not use this file except in compliance with the License.
# You may obtain a copy of the License at
#
#     https://www.apache.org/licenses/LICENSE-2.0
#
# Unless required by applicable law or agreed to in writing, software
# distributed under the License is distributed on an "AS IS" BASIS,
# WITHOUT WARRANTIES OR CONDITIONS OF ANY KIND, either express or implied.
# See the License for the specific language governing permissions and
# limitations under the License.


<<<<<<< HEAD
import copy
from ..oracles import ultraband
from ..engine import tuner as tuner_module
from ..engine import execution as execution_module
from ..engine import tuner_utils
=======
from ...engine import tuner as tuner_module
from ...engine import oracle as oracle_module


class UltraBandOracle(oracle_module.Oracle):
    # TODO
    pass
>>>>>>> 7dcfe66e


class UltraBand(tuner_module.Tuner):
    """Variation of HyperBand algorithm."""

    def __init__(self,
                 hypermodel,
                 objective,
                 max_trials,
                 **kwargs):
<<<<<<< HEAD
        oracle = ultraband.UltraBand(max_trials)
=======
        oracle = UltraBandOracle()
>>>>>>> 7dcfe66e
        super(UltraBand, self).__init__(
            oracle,
            hypermodel,
            objective,
            max_trials,
            **kwargs)

    def run_trial(self, trial, hp, fit_args, fit_kwargs):
        fit_kwargs = copy.copy(fit_kwargs)
        original_callbacks = fit_kwargs.get('callbacks', [])[:]
        for i in range(self.executions_per_trial):
            execution_id = tuner_utils.format_execution_id(
                i, self.executions_per_trial)
            # Patch fit arguments
            max_epochs, max_steps = tuner_utils.get_max_epochs_and_steps(
                fit_args, fit_kwargs)
            fit_kwargs['verbose'] = 0

            # Get model; this will reset the Keras session
            if not self.tune_new_entries:
                hp = hp.copy()
            model = self._build_model(hp)
            self._compile_model(model)

            # Start execution
            execution = execution_module.Execution(
                execution_id=execution_id,
                trial_id=trial.trial_id,
                max_epochs=max_epochs,
                max_steps=max_steps,
                base_directory=trial.directory)
            trial.executions.append(execution)
            self.on_execution_begin(trial, execution, model)

            # During model `fit`,
            # the patched callbacks call
            # `self.on_epoch_begin`, `self.on_epoch_end`,
            # `self.on_batch_begin`, `self.on_batch_end`.
            fit_kwargs['callbacks'] = self._inject_callbacks(
                original_callbacks, trial, execution)
            if 'epochs' in hp.values:
                fit_kwargs['epochs'] = hp.values['epochs']
            if 'trial_id' in hp.values:
                history_trial = self._get_trial(hp.values['trial_id'])
                if history_trial.executions[0].best_checkpoint is not None:
                    best_checkpoint = history_trial.executions[0].best_checkpoint + '-weights.h5'
                    model.load_weights(best_checkpoint)
            model.fit(*fit_args, **fit_kwargs)
            self.on_execution_end(trial, execution, model)

    def _get_trial(self, trial_id):
        for temp_trial in self.trials:
            if temp_trial.trial_id == trial_id:
                return temp_trial<|MERGE_RESOLUTION|>--- conflicted
+++ resolved
@@ -13,21 +13,205 @@
 # limitations under the License.
 
 
-<<<<<<< HEAD
 import copy
-from ..oracles import ultraband
+import queue
+import random
 from ..engine import tuner as tuner_module
 from ..engine import execution as execution_module
 from ..engine import tuner_utils
-=======
-from ...engine import tuner as tuner_module
-from ...engine import oracle as oracle_module
+from ..engine import oracle as oracle_module
 
 
 class UltraBandOracle(oracle_module.Oracle):
-    # TODO
-    pass
->>>>>>> 7dcfe66e
+    """ Oracle class for UltraBand.
+
+    # Attributes:
+        trails: An integer. The maximum number of trails allowed.
+        queue: An instance of Queue. The elements in the queue are neural network candidate indices.
+
+    """
+
+    def __init__(self,
+                 trials=200,
+                 seed=None,
+                 factor=3,
+                 min_epochs=3,
+                 max_epochs=10):
+        super().__init__()
+        self.trials = trials
+        self.queue = queue.Queue()
+        self.seed = seed or random.randint(1, 1e4)
+        self._bracket_index = 0
+        self._trials_count = 0
+        self._running = {}
+        self._trial_id_to_candidate_index = {}
+        self._candidates = None
+        self._candidate_score = None
+        self._max_collisions = 20
+        self._seed_state = self.seed
+        self._tried_so_far = set()
+        self._index_to_id = {}
+        self._num_brackets = self._get_num_brackets(factor, min_epochs, max_epochs)
+        self._model_sequence = self._get_model_sequence(factor, min_epochs, max_epochs)
+        self._epoch_sequence = self._get_epoch_sequence(factor, min_epochs, max_epochs)
+
+    def result(self, trial_id, score):
+        self._running[trial_id] = False
+        self._candidate_score[self._trial_id_to_candidate_index[trial_id]] = score
+
+    def populate_space(self, trial_id, space):
+        if self._trials_count >= self.trials \
+                and not any([value for key, value in self._running.items()]):
+            return {'status': 'EXIT'}
+        if self._trials_count == 0:
+            self._trials_count += 1
+            return {'status': 'RUN', 'values': self._copy_values(space, {})}
+
+        # queue not empty means it is in one bracket
+        if not self.queue.empty():
+            return self._run_values(space, trial_id)
+
+        # check if the current batch ends
+        if self._bracket_index >= self._num_brackets \
+                and not any([value for key, value in self._running.items()]):
+            self._bracket_index = 0
+
+        # check if the band ends
+        if self._bracket_index == 0:
+            # band ends
+            self._generate_candidates(space)
+            self._index_to_id = {}
+        else:
+            # bracket ends
+            if any([value for key, value in self._running.items()]):
+                return {'status': 'IDLE'}
+            self._select_candidates()
+        self._bracket_index += 1
+
+        return self._run_values(space, trial_id)
+
+    def _run_values(self, space, trial_id):
+        self._trials_count += 1
+        self._running[trial_id] = True
+        candidate_index = self.queue.get()
+        if candidate_index not in self._index_to_id:
+            self._index_to_id[candidate_index] = trial_id
+        candidate = self._candidates[candidate_index]
+        self._trial_id_to_candidate_index[trial_id] = candidate_index
+        if candidate is not None:
+            values = self._copy_values(space, candidate)
+            values['trial_id'] = self._index_to_id[candidate_index]
+            return {'status': 'RUN', 'values': values}
+        return {'status': 'EXIT'}
+
+    @staticmethod
+    def _copy_values(space, values):
+        return_values = {}
+        for hyperparameter in space:
+            if hyperparameter.name in values:
+                return_values[hyperparameter.name] = values[hyperparameter.name]
+            else:
+                return_values[hyperparameter.name] = hyperparameter.default
+        return return_values
+
+    def _generate_candidates(self, space):
+        self._candidates = []
+        self._candidate_score = []
+        num_models = self._model_sequence[0]
+
+        for index in range(num_models):
+            instance = self._new_instance(space)
+            if instance is not None:
+                self._candidates.append(instance)
+                self._candidate_score.append(None)
+
+        for index, instance in enumerate(self._candidates):
+            self.queue.put(index)
+
+    def _select_candidates(self):
+        for index in sorted(
+                list(range(len(self._candidates))),
+                key=lambda i: self._candidate_score[i],
+                reverse=True,
+        )[:self._model_sequence[self._bracket_index]]:
+            self.queue.put(index)
+
+    @classmethod
+    def load(cls, filename):
+        pass
+
+    def save(self):
+        pass
+
+    def _new_instance(self, space):
+        """Fill a given hyperparameter space with values.
+
+        Args:
+            space: A list of HyperParameter objects
+                to provide values for.
+
+        Returns:
+            A dictionary mapping parameter names to suggested values.
+            Note that if the Oracle is keeping tracking of a large
+            space, it may return values for more parameters
+            than what was listed in `space`.
+        """
+        self.update_space(space)
+        collisions = 0
+        while 1:
+            # Generate a set of random values.
+            values = {}
+            for p in space:
+                values[p.name] = p.random_sample(self._seed_state)
+                self._seed_state += 1
+            # Keep trying until the set of values is unique,
+            # or until we exit due to too many collisions.
+            values_hash = self._compute_values_hash(values)
+            if values_hash in self._tried_so_far:
+                collisions += 1
+                if collisions > self._max_collisions:
+                    return None
+                continue
+            self._tried_so_far.add(values_hash)
+            break
+        values['epochs'] = self._epoch_sequence[self._bracket_index]
+        return values
+
+    @staticmethod
+    def _get_num_brackets(factor, min_epochs, max_epochs):
+        """Compute the number of brackets based on the scaling factor"""
+        n = 1
+        v = min_epochs
+        while v < max_epochs:
+            v *= factor
+            n += 1
+        return n
+
+    def _get_model_sequence(self, factor, min_epochs, max_epochs):
+        sizes = []
+        size = min_epochs
+        for _ in range(self._num_brackets - 1):
+            sizes.append(int(size))
+            size *= factor
+        sizes.append(max_epochs)
+        sizes.reverse()
+        return sizes
+
+    def _get_epoch_sequence(self, factor, min_epochs, max_epochs):
+        """Compute the sequence of epochs per bracket."""
+        sizes = []
+        size = min_epochs
+        for _ in range(self._num_brackets - 1):
+            sizes.append(int(size))
+            size *= factor
+        sizes.append(max_epochs)
+
+        previous_size = 0
+        output_sizes = []
+        for size in sizes:
+            output_sizes.append(size - previous_size)
+            previous_size = size
+        return output_sizes
 
 
 class UltraBand(tuner_module.Tuner):
@@ -38,11 +222,7 @@
                  objective,
                  max_trials,
                  **kwargs):
-<<<<<<< HEAD
-        oracle = ultraband.UltraBand(max_trials)
-=======
         oracle = UltraBandOracle()
->>>>>>> 7dcfe66e
         super(UltraBand, self).__init__(
             oracle,
             hypermodel,
@@ -96,4 +276,7 @@
     def _get_trial(self, trial_id):
         for temp_trial in self.trials:
             if temp_trial.trial_id == trial_id:
-                return temp_trial+                return temp_trial
+
+    def report_status(self, trial_id, status):
+        pass
